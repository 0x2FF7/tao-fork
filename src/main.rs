<<<<<<< HEAD
use rustyline::Editor;
use std::{env, fs::File, io::Read};
use tao::{run_expr, run_module};

fn main() {
    if let Some(filename) = env::args().nth(1) {
        let mut src = String::new();
        File::open(&filename)
            .and_then(|mut file| file.read_to_string(&mut src))
            .unwrap_or_else(|err| panic!("Could not read file '{}': {:?}", filename, err));

        match run_module(&src) {
            Ok(val) => println!("{}", val),
            Err(errs) => errs
                .iter()
                .for_each(|err| print!("{}", err.in_source(&src))),
        };
    } else {
        let mut rl = Editor::<()>::new();

        loop {
            let line = rl.readline("\n>> ");
            match line {
                Ok(line) => {
                    rl.add_history_entry(&line);

                    match run_expr(&line) {
                        Ok((ty, val)) => println!("{} of {}", val, ty),
                        Err(errs) => errs
                            .iter()
                            .for_each(|err| print!("{}", err.in_source(&line))),
                    };
                }
                Err(_) => break,
            }
        }
    }
}
=======
#![type_length_limit="10823821"]
#![feature(arbitrary_self_types, arbitrary_enum_discriminant)]

mod lex;
mod src;
mod node;
mod error;
mod ast;
mod ty;
mod hir;
mod mir;
mod vm;

use std::{
    env,
    fs::File,
    io::Read,
};
use internment::LocalIntern;
use rustyline::Editor;
use crate::error::Error;

fn run_module(src: &str) -> Result<vm::Value, Vec<Error>> {
    let tokens = lex::lex(&src)?;
    let ast = ast::parse_module(&tokens)?;
    let hir_prog = hir::Program::new_root(&ast).map_err(|e| vec![e])?;

    //println!("{:?}", hir_prog.root().def(LocalIntern::new("find_char".to_string())));

    // TODO: Get rid of this
    let main_ident = LocalIntern::new("main".to_string());
    if let Some(main) = hir_prog.root().def(main_ident) {
        println!("TYPE: {}", **main.body.ty());
    }

    let mir_prog = mir::Program::from_hir(&hir_prog, main_ident).map_err(|e| vec![e])?;

    for global in mir_prog.globals() {
        //println!("GLOBAL: {:#?}", global);
    }

    let prog = mir_prog.compile().map_err(|e| vec![e])?;

    println!("{:?}", prog);

    Ok(vm::Vm::default().execute(&prog))
}

fn run_expr(src: &str) -> Result<(ty::Type, vm::Value), Vec<Error>> {
    let tokens = lex::lex(&src)?;
    let ast = ast::parse_expr(&tokens)?;

    let mut hir_prog = hir::Program::new();
    hir_prog.insert_def(&ast::Def::main(ast)).map_err(|e| vec![e])?;

    // TODO: Get rid of this
    let main_ident = LocalIntern::new("main".to_string());

    let mir_prog = mir::Program::from_hir(&hir_prog, main_ident).map_err(|e| vec![e])?;
    let prog = mir_prog.compile().map_err(|e| vec![e])?;

    Ok((
        hir_prog.root().def(main_ident).unwrap().body.ty().inner().clone(),
        vm::Vm::default().execute(&prog),
    ))
}

fn main() {
    if let Some(filename) = env::args().nth(1) {
        let mut src = String::new();
        File::open(&filename)
            .and_then(|mut file| file.read_to_string(&mut src))
            .unwrap_or_else(|err| panic!("Could not read file '{}': {:?}", filename, err));

        match run_module(&src) {
            Ok(val) => println!("{}", val),
            Err(errs) => errs.iter().for_each(|err| print!("{}", err.in_source(&src))),
        };
    } else {
        let mut rl = Editor::<()>::new();

        loop {
            let line = rl.readline("\n>> ");
            match line {
                Ok(line) => {
                    rl.add_history_entry(&line);

                    match run_expr(&line) {
                        Ok((ty, val)) => println!("{} of {}", val, ty),
                        Err(errs) => errs.iter().for_each(|err| print!("{}", err.in_source(&line))),
                    };
                },
                Err(_) => break,
            }
        }
    }
}
>>>>>>> a03f47b8
<|MERGE_RESOLUTION|>--- conflicted
+++ resolved
@@ -1,4 +1,3 @@
-<<<<<<< HEAD
 use rustyline::Editor;
 use std::{env, fs::File, io::Read};
 use tao::{run_expr, run_module};
@@ -36,103 +35,4 @@
             }
         }
     }
-}
-=======
-#![type_length_limit="10823821"]
-#![feature(arbitrary_self_types, arbitrary_enum_discriminant)]
-
-mod lex;
-mod src;
-mod node;
-mod error;
-mod ast;
-mod ty;
-mod hir;
-mod mir;
-mod vm;
-
-use std::{
-    env,
-    fs::File,
-    io::Read,
-};
-use internment::LocalIntern;
-use rustyline::Editor;
-use crate::error::Error;
-
-fn run_module(src: &str) -> Result<vm::Value, Vec<Error>> {
-    let tokens = lex::lex(&src)?;
-    let ast = ast::parse_module(&tokens)?;
-    let hir_prog = hir::Program::new_root(&ast).map_err(|e| vec![e])?;
-
-    //println!("{:?}", hir_prog.root().def(LocalIntern::new("find_char".to_string())));
-
-    // TODO: Get rid of this
-    let main_ident = LocalIntern::new("main".to_string());
-    if let Some(main) = hir_prog.root().def(main_ident) {
-        println!("TYPE: {}", **main.body.ty());
-    }
-
-    let mir_prog = mir::Program::from_hir(&hir_prog, main_ident).map_err(|e| vec![e])?;
-
-    for global in mir_prog.globals() {
-        //println!("GLOBAL: {:#?}", global);
-    }
-
-    let prog = mir_prog.compile().map_err(|e| vec![e])?;
-
-    println!("{:?}", prog);
-
-    Ok(vm::Vm::default().execute(&prog))
-}
-
-fn run_expr(src: &str) -> Result<(ty::Type, vm::Value), Vec<Error>> {
-    let tokens = lex::lex(&src)?;
-    let ast = ast::parse_expr(&tokens)?;
-
-    let mut hir_prog = hir::Program::new();
-    hir_prog.insert_def(&ast::Def::main(ast)).map_err(|e| vec![e])?;
-
-    // TODO: Get rid of this
-    let main_ident = LocalIntern::new("main".to_string());
-
-    let mir_prog = mir::Program::from_hir(&hir_prog, main_ident).map_err(|e| vec![e])?;
-    let prog = mir_prog.compile().map_err(|e| vec![e])?;
-
-    Ok((
-        hir_prog.root().def(main_ident).unwrap().body.ty().inner().clone(),
-        vm::Vm::default().execute(&prog),
-    ))
-}
-
-fn main() {
-    if let Some(filename) = env::args().nth(1) {
-        let mut src = String::new();
-        File::open(&filename)
-            .and_then(|mut file| file.read_to_string(&mut src))
-            .unwrap_or_else(|err| panic!("Could not read file '{}': {:?}", filename, err));
-
-        match run_module(&src) {
-            Ok(val) => println!("{}", val),
-            Err(errs) => errs.iter().for_each(|err| print!("{}", err.in_source(&src))),
-        };
-    } else {
-        let mut rl = Editor::<()>::new();
-
-        loop {
-            let line = rl.readline("\n>> ");
-            match line {
-                Ok(line) => {
-                    rl.add_history_entry(&line);
-
-                    match run_expr(&line) {
-                        Ok((ty, val)) => println!("{} of {}", val, ty),
-                        Err(errs) => errs.iter().for_each(|err| print!("{}", err.in_source(&line))),
-                    };
-                },
-                Err(_) => break,
-            }
-        }
-    }
-}
->>>>>>> a03f47b8
+}